--- conflicted
+++ resolved
@@ -95,18 +95,11 @@
   std::vector<std::string> stem(const std::string& word);
   std::vector<std::string> stem(const std::vector<std::string>& morph);
   std::vector<std::string> analyze(const std::string& word);
-  std::vector<std::string> analyze_internal(const std::string& word);
   int get_langnum() const;
   bool input_conv(const std::string& word, std::string& dest);
   bool spell(const std::string& word, int* info = NULL, std::string* root = NULL);
-  bool spell_internal(const std::string& word, int* info = NULL, std::string* root = NULL);
   std::vector<std::string> suggest(const std::string& word);
-<<<<<<< HEAD
   const std::string& get_wordchars_cpp() const;
-=======
-  std::vector<std::string> suggest_internal(const std::string& word);
-  const std::string& get_wordchars() const;
->>>>>>> 4e2abfd5
   const std::vector<w_char>& get_wordchars_utf16() const;
   const std::string& get_dict_encoding() const;
   int add(const std::string& word);
@@ -142,6 +135,9 @@
   std::vector<std::string> wordbreak;
 
 private:
+  std::vector<std::string> analyze_internal(const std::string& word);
+  bool spell_internal(const std::string& word, int* info = NULL, std::string* root = NULL);
+  std::vector<std::string> suggest_internal(const std::string& word);
   void cleanword(std::string& dest, const std::string&, int* pcaptype, int* pabbrev);
   size_t cleanword2(std::string& dest,
                     std::vector<w_char>& dest_u,
